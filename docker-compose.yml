--- conflicted
+++ resolved
@@ -142,21 +142,6 @@
         condition: service_healthy  # Ajoutez cette ligne
     volumes:
       - ./data:/data
-<<<<<<< HEAD
-      - ./backend:/app
-    environment:
-      - BOOTSTRAP_SERVERS=kafka:9092
-
-  kafka-consumer:
-    build: ./backend
-    container_name: kafka-consumer
-    restart: always
-    depends_on:
-      - kafka
-    environment:
-      - BOOTSTRAP_SERVERS=kafka:9092
-    command: ["python"]
-=======
       - ./backend:/app  # Ajoutez cette ligne pour le développement
     environment:
       - BOOTSTRAP_SERVERS=kafka:9092
@@ -170,7 +155,6 @@
   #   environment:
   #     - BOOTSTRAP_SERVERS=kafka:9092
   #   command: ["python", "consumer.py"]
->>>>>>> 1ee055e3
 
 
   hive-metastore:
